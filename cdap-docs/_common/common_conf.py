--- conflicted
+++ resolved
@@ -304,13 +304,10 @@
     'GIT_HDP_VERSIONS':  'hdp-versions',
     'GIT_MAPR_VERSIONS': 'mapr-versions',
     'GIT_EMR_VERSIONS':  'emr-versions',
-<<<<<<< HEAD
     'GIT_CASK_MARKET_VERSION': 'cask-market-version',
-=======
     'GIT_PLUGINS_SPEC_VERSION': 'plugins-spec-version',
     'GIT_NODE_JS_MIN_VERSION': 'node-js-min-version',
-#     'GIT_NODE_JS_MAX_VERSION': 'node-js-max-version',
->>>>>>> 45195dee
+    'GIT_NODE_JS_MAX_VERSION': 'node-js-max-version',
     }
 
 for h_key in git_vars.keys():
