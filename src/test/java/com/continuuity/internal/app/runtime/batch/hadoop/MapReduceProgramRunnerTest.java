--- conflicted
+++ resolved
@@ -57,10 +57,9 @@
  */
 public class MapReduceProgramRunnerTest {
   private static Injector injector;
-
+ 
   @BeforeClass
   public static void beforeClass() {
-<<<<<<< HEAD
     final Configuration hConf = new Configuration();
     hConf.addResource("mapred-site-local.xml");
     hConf.reloadConfiguration();
@@ -73,10 +72,6 @@
                                         binder.bind(Configuration.class).toInstance(hConf);
                                       }
                                     });
-=======
-    injector = Guice.createInjector(new DataFabricLevelDBModule(TestHelper.configuration),
-                                             new BigMamaModule(TestHelper.configuration));
->>>>>>> cb8d3c2d
   }
 
   @Test
