--- conflicted
+++ resolved
@@ -102,17 +102,12 @@
     this.accessor = accessor;
     this.metrics = accessor.getMetricsClient();
     this.pathPrefix =
-<<<<<<< HEAD
-      accessor.getHttpConfig().getPathPrefix() +
-        accessor.getHttpConfig().getPathMiddle();
-=======
         accessor.getHttpConfig().getPathPrefix() +
             accessor.getHttpConfig().getPathMiddle();
     flowEndpoints = new RandomEndpointStrategy(accessor.getDiscoveryServiceClient()
                                                  .discover("app.fabric.service"));
     metricsEndpoints = new RandomEndpointStrategy(accessor.getDiscoveryServiceClient()
-                                                    .discover(Constants.metricsServiceName));
->>>>>>> 9f6f417e
+                                                    .discover(Constants.METRICS_SERVICE_NAME));
   }
 
   // a metrics thrift client for every thread
@@ -127,55 +122,20 @@
    * generic method to discover a thrift service and start up the
    * thrift transport and protocol layer.
    */
-<<<<<<< HEAD
-  private TProtocol getThriftProtocol(String serviceName)
-    throws ServerException {
-
-    ImmutablePair<String, Integer> addr;
-    if (Constants.FLOW_SERVICE_NAME.equals(serviceName)) {
-      List<Discoverable> endpoints
-        = Lists.newArrayList(accessor.getDiscoveryServiceClient().discover("app.fabric.service"));
-      if (endpoints.isEmpty()) {
-        throw new ServerException("Unable to retrieve endpoint for app fabric service");
-      }
-      Collections.shuffle(endpoints);
-      InetSocketAddress endpoint = endpoints.get(0).getSocketAddress();
-      addr = new ImmutablePair<String, Integer>(endpoint.getHostName(), endpoint.getPort());
-    } else {
-      // Remove this once the metrics registers with the new DiscoveryServiceClient.
-      addr = this.accessor.getServiceDiscovery().getServiceAddress(serviceName);
-    }
-
-    // may return null
-    if (addr == null) {
-      String message = String.format("Service '%s' is not registered in " +
-                                       "discovery service.", serviceName);
-=======
-  private TProtocol getThriftProtocol(String serviceName, EndpointStrategy endpointStrategy) throws ServerException{
+  private TProtocol getThriftProtocol(String serviceName, EndpointStrategy endpointStrategy) throws ServerException {
     Discoverable endpoint = endpointStrategy.pick();
     if (endpoint == null) {
       String message = String.format("Service '%s' is not registered in discovery service.", serviceName);
->>>>>>> 9f6f417e
       LOG.error(message);
       throw new ServerException(message);
     }
     TTransport transport = new TFramedTransport(
-<<<<<<< HEAD
-      new TSocket(addr.getFirst(), addr.getSecond()));
-    try {
-      transport.open();
-    } catch (TTransportException e) {
-      String message = String.format("Unable to connect to thrift " +
-                                       "service %s at %s:%d. Reason: %s", serviceName, addr.getFirst(),
-                                     addr.getSecond(), e.getMessage());
-=======
         new TSocket(endpoint.getSocketAddress().getHostName(), endpoint.getSocketAddress().getPort()));
     try {
       transport.open();
     } catch (TTransportException e) {
       String message = String.format("Unable to connect to thrift service %s at %s. Reason: %s",
                                      serviceName, endpoint.getSocketAddress(), e.getMessage());
->>>>>>> 9f6f417e
       LOG.error(message);
       throw new ServerException(message, e);
     }
@@ -192,19 +152,10 @@
    *                         service fails.
    */
   private MetricsFrontendService.Client getMetricsClient()
-<<<<<<< HEAD
-    throws ServerException {
-    if (metricsClients.get() == null ||
-      !metricsClients.get().getInputProtocol().getTransport().isOpen()) {
-      TProtocol protocol = getThriftProtocol(Constants.METRICS_SERVICE_NAME);
-      MetricsFrontendService.Client client = new
-        MetricsFrontendService.Client(protocol);
-=======
       throws ServerException {
     if (metricsClients.get() == null || !metricsClients.get().getInputProtocol().getTransport().isOpen()) {
-      TProtocol protocol = getThriftProtocol(Constants.metricsServiceName, metricsEndpoints);
+      TProtocol protocol = getThriftProtocol(Constants.METRICS_SERVICE_NAME, metricsEndpoints);
       MetricsFrontendService.Client client = new MetricsFrontendService.Client(protocol);
->>>>>>> 9f6f417e
       metricsClients.set(client);
     }
     return metricsClients.get();
@@ -219,14 +170,8 @@
    *                         service fails.
    */
   private AppFabricService.Client getFlowClient() throws ServerException {
-<<<<<<< HEAD
-    if (flowClients.get() == null ||
-      !flowClients.get().getInputProtocol().getTransport().isOpen()) {
-      TProtocol protocol = getThriftProtocol(Constants.FLOW_SERVICE_NAME);
-=======
     if (flowClients.get() == null || !flowClients.get().getInputProtocol().getTransport().isOpen()) {
       TProtocol protocol = getThriftProtocol("app.fabric.service", flowEndpoints);
->>>>>>> 9f6f417e
       AppFabricService.Client client = new AppFabricService.Client(protocol);
       flowClients.set(client);
     }
@@ -437,12 +382,7 @@
   public void exceptionCaught(ChannelHandlerContext ctx, ExceptionEvent e)
     throws Exception {
     MetricsHelper.meterError(metrics, this.accessor.getMetricsQualifier());
-    LOG.error("Exception caught for connector '" +
-<<<<<<< HEAD
-                this.accessor.getName() + "'. ", e.getCause());
-=======
-        this.accessor.getName() + "'. ", e.getCause());
->>>>>>> 9f6f417e
+    LOG.error("Exception caught for connector '" + this.accessor.getName() + "'. ", e.getCause());
     if (e.getChannel().isOpen()) {
       respondError(e.getChannel(), HttpResponseStatus.INTERNAL_SERVER_ERROR);
       e.getChannel().close();
