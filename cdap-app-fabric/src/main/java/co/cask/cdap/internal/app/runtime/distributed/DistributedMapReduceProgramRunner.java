/*
 * Copyright © 2014-2015 Cask Data, Inc.
 *
 * Licensed under the Apache License, Version 2.0 (the "License"); you may not
 * use this file except in compliance with the License. You may obtain a copy of
 * the License at
 *
 * http://www.apache.org/licenses/LICENSE-2.0
 *
 * Unless required by applicable law or agreed to in writing, software
 * distributed under the License is distributed on an "AS IS" BASIS, WITHOUT
 * WARRANTIES OR CONDITIONS OF ANY KIND, either express or implied. See the
 * License for the specific language governing permissions and limitations under
 * the License.
 */
package co.cask.cdap.internal.app.runtime.distributed;

import co.cask.cdap.api.mapreduce.MapReduceSpecification;
import co.cask.cdap.app.ApplicationSpecification;
import co.cask.cdap.app.program.Program;
import co.cask.cdap.app.runtime.ProgramController;
import co.cask.cdap.app.runtime.ProgramOptions;
import co.cask.cdap.app.runtime.RunIds;
import co.cask.cdap.common.conf.CConfiguration;
import co.cask.cdap.internal.app.runtime.ProgramOptionConstants;
import co.cask.cdap.proto.ProgramType;
import com.google.common.base.Preconditions;
import com.google.inject.Inject;
import org.apache.hadoop.conf.Configuration;
import org.apache.twill.api.RunId;
import org.apache.twill.api.TwillController;
import org.apache.twill.api.TwillRunner;
import org.slf4j.Logger;
import org.slf4j.LoggerFactory;

import java.io.File;
import java.util.Map;

/**
 * Runs Mapreduce programm in distributed environment
 */
public final class DistributedMapReduceProgramRunner extends AbstractDistributedProgramRunner {

  private static final Logger LOG = LoggerFactory.getLogger(DistributedMapReduceProgramRunner.class);

  @Inject
  public DistributedMapReduceProgramRunner(TwillRunner twillRunner, Configuration hConf, CConfiguration cConf) {
    super(twillRunner, hConf, cConf);
  }

  @Override
  protected ProgramController launch(Program program, ProgramOptions options,
                                     Map<String, File> localizeFiles, ApplicationLauncher launcher) {
    // Extract and verify parameters
    ApplicationSpecification appSpec = program.getApplicationSpecification();
    Preconditions.checkNotNull(appSpec, "Missing application specification.");

    ProgramType processorType = program.getType();
    Preconditions.checkNotNull(processorType, "Missing processor type.");
    Preconditions.checkArgument(processorType == ProgramType.MAPREDUCE, "Only MAPREDUCE process type is supported.");

    MapReduceSpecification spec = appSpec.getMapReduce().get(program.getName());
    Preconditions.checkNotNull(spec, "Missing MapReduceSpecification for %s", program.getName());

    LOG.info("Launching MapReduce program: " + program.getName() + ":" + spec.getName());
    TwillController controller = launcher.launch(new MapReduceTwillApplication(program, spec,
<<<<<<< HEAD
                                                                               hConfFile, cConfFile, eventHandler));
    RunId runId = RunIds.fromString(options.getArguments().getOption(ProgramOptionConstants.RUN_ID));
    return new MapReduceTwillProgramController(program.getName(), controller, runId).startListen();
=======
                                                                               localizeFiles, eventHandler));

    return new MapReduceTwillProgramController(program.getName(), controller).startListen();
>>>>>>> 0ab14d23
  }
}<|MERGE_RESOLUTION|>--- conflicted
+++ resolved
@@ -20,7 +20,7 @@
 import co.cask.cdap.app.program.Program;
 import co.cask.cdap.app.runtime.ProgramController;
 import co.cask.cdap.app.runtime.ProgramOptions;
-import co.cask.cdap.app.runtime.RunIds;
+import co.cask.cdap.common.app.RunIds;
 import co.cask.cdap.common.conf.CConfiguration;
 import co.cask.cdap.internal.app.runtime.ProgramOptionConstants;
 import co.cask.cdap.proto.ProgramType;
@@ -64,14 +64,9 @@
 
     LOG.info("Launching MapReduce program: " + program.getName() + ":" + spec.getName());
     TwillController controller = launcher.launch(new MapReduceTwillApplication(program, spec,
-<<<<<<< HEAD
-                                                                               hConfFile, cConfFile, eventHandler));
+                                                                               localizeFiles, eventHandler));
+
     RunId runId = RunIds.fromString(options.getArguments().getOption(ProgramOptionConstants.RUN_ID));
     return new MapReduceTwillProgramController(program.getName(), controller, runId).startListen();
-=======
-                                                                               localizeFiles, eventHandler));
-
-    return new MapReduceTwillProgramController(program.getName(), controller).startListen();
->>>>>>> 0ab14d23
   }
 }