--- conflicted
+++ resolved
@@ -131,12 +131,7 @@
  * Catch anything uncaught.
  */
 process.on('uncaughtException', function (err) {
-<<<<<<< HEAD
-  //devServer.logger.info('Uncaught Exception', err);
-  console.log(err);
-=======
   console.error('Uncaught Exception', err);  
->>>>>>> 43e98904
 });
 
 /**
