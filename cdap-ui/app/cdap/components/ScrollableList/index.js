--- conflicted
+++ resolved
@@ -62,15 +62,9 @@
     if (document.getElementsByClassName('column-type-label').length > 0) {
       let labelHeight = document.getElementsByClassName('column-type-label')[0].getBoundingClientRect().height;
       heightOfList = heightOfList - labelHeight;
-<<<<<<< HEAD
-      numberOfElemsToDisplay = Math.floor(heightOfList / this.HEIGHT_OF_ELEM);
-    }
-
-=======
     }
 
     let numberOfElemsToDisplay = Math.floor(heightOfList / this.HEIGHT_OF_ELEM);
->>>>>>> 8d1f8862
 
     let numberOfActualElements = this.props.children.filter(child => child.props.className.indexOf('column-action-divider') === -1);
 
