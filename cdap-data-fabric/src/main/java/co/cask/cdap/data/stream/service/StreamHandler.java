/*
 * Copyright © 2015 Cask Data, Inc.
 *
 * Licensed under the Apache License, Version 2.0 (the "License"); you may not
 * use this file except in compliance with the License. You may obtain a copy of
 * the License at
 *
 * http://www.apache.org/licenses/LICENSE-2.0
 *
 * Unless required by applicable law or agreed to in writing, software
 * distributed under the License is distributed on an "AS IS" BASIS, WITHOUT
 * WARRANTIES OR CONDITIONS OF ANY KIND, either express or implied. See the
 * License for the specific language governing permissions and limitations under
 * the License.
 */
package co.cask.cdap.data.stream.service;

import co.cask.cdap.api.data.format.FormatSpecification;
import co.cask.cdap.api.data.format.RecordFormat;
import co.cask.cdap.api.data.schema.Schema;
import co.cask.cdap.api.data.schema.UnsupportedTypeException;
import co.cask.cdap.common.conf.CConfiguration;
import co.cask.cdap.common.conf.Constants;
import co.cask.cdap.common.metrics.MetricsCollectionService;
import co.cask.cdap.common.metrics.MetricsCollector;
import co.cask.cdap.data.format.RecordFormats;
import co.cask.cdap.data.stream.StreamCoordinatorClient;
import co.cask.cdap.data.stream.StreamFileWriterFactory;
import co.cask.cdap.data.stream.service.upload.BufferedContentWriterFactory;
import co.cask.cdap.data.stream.service.upload.ContentWriterFactory;
import co.cask.cdap.data.stream.service.upload.FileContentWriterFactory;
import co.cask.cdap.data.stream.service.upload.StreamBodyConsumerFactory;
import co.cask.cdap.data2.transaction.stream.StreamAdmin;
import co.cask.cdap.data2.transaction.stream.StreamConfig;
import co.cask.cdap.gateway.auth.Authenticator;
import co.cask.cdap.gateway.handlers.AuthenticatedHttpHandler;
import co.cask.cdap.internal.io.SchemaTypeAdapter;
import co.cask.cdap.proto.Id;
import co.cask.cdap.proto.StreamProperties;
import co.cask.http.BodyConsumer;
import co.cask.http.HandlerContext;
import co.cask.http.HttpHandler;
import co.cask.http.HttpResponder;
import com.google.common.collect.ImmutableMap;
import com.google.common.io.Closeables;
import com.google.gson.Gson;
import com.google.gson.GsonBuilder;
import com.google.gson.JsonDeserializationContext;
import com.google.gson.JsonDeserializer;
import com.google.gson.JsonElement;
import com.google.gson.JsonObject;
import com.google.gson.JsonParseException;
import com.google.gson.JsonSerializationContext;
import com.google.gson.JsonSerializer;
import com.google.inject.Inject;
import com.google.inject.Singleton;
import org.apache.twill.common.Threads;
import org.jboss.netty.buffer.ChannelBufferInputStream;
import org.jboss.netty.handler.codec.http.HttpHeaders;
import org.jboss.netty.handler.codec.http.HttpRequest;
import org.jboss.netty.handler.codec.http.HttpResponseStatus;
import org.slf4j.Logger;
import org.slf4j.LoggerFactory;

import java.io.IOException;
import java.io.InputStreamReader;
import java.io.Reader;
import java.lang.reflect.Type;
import java.util.Map;
import java.util.concurrent.ArrayBlockingQueue;
import java.util.concurrent.ExecutorService;
import java.util.concurrent.RejectedExecutionHandler;
import java.util.concurrent.ThreadPoolExecutor;
import java.util.concurrent.TimeUnit;
import javax.ws.rs.GET;
import javax.ws.rs.POST;
import javax.ws.rs.PUT;
import javax.ws.rs.Path;
import javax.ws.rs.PathParam;

/**
 * The {@link HttpHandler} for handling REST call to V3 stream APIs.
 *
 * TODO: Currently stream "dataset" is implementing old dataset API, hence not supporting multi-tenancy.
 */
@Singleton
@Path(Constants.Gateway.API_VERSION_3 + "/namespaces/{namespace-id}/streams")
public final class StreamHandler extends AuthenticatedHttpHandler {

  private static final Logger LOG = LoggerFactory.getLogger(StreamHandler.class);

  private static final Gson GSON = new GsonBuilder()
    .registerTypeAdapter(StreamProperties.class, new StreamPropertiesAdapter())
    .registerTypeAdapter(Schema.class, new SchemaTypeAdapter())
    .create();

  private final CConfiguration cConf;
  private final StreamAdmin streamAdmin;
  private final MetricsCollector streamHandlerMetricsCollector;
  private final MetricsCollector streamMetricsCollector;
  private final ConcurrentStreamWriter streamWriter;
  private final long batchBufferThreshold;
  private final StreamBodyConsumerFactory streamBodyConsumerFactory;

  // Executor for serving async enqueue requests
  private ExecutorService asyncExecutor;

  // TODO: Need to make the decision of whether this should be inside StreamAdmin or not.
  // Currently is here to align with the existing CDAP organization that dataset admin is not aware of MDS
  private final StreamMetaStore streamMetaStore;

  private final StreamWriterSizeCollector sizeCollector;

  @Inject
  public StreamHandler(CConfiguration cConf, Authenticator authenticator,
                       StreamCoordinatorClient streamCoordinatorClient, StreamAdmin streamAdmin,
                       StreamMetaStore streamMetaStore, StreamFileWriterFactory writerFactory,
                       MetricsCollectionService metricsCollectionService,
                       StreamWriterSizeCollector sizeCollector) {
    super(authenticator);
    this.cConf = cConf;
    this.streamAdmin = streamAdmin;
    this.streamMetaStore = streamMetaStore;
    this.sizeCollector = sizeCollector;
    this.batchBufferThreshold = cConf.getLong(Constants.Stream.BATCH_BUFFER_THRESHOLD);
    this.streamBodyConsumerFactory = new StreamBodyConsumerFactory();
    this.streamHandlerMetricsCollector = metricsCollectionService.getCollector(getStreamHandlerMetricsContext());
    this.streamMetricsCollector = metricsCollectionService.getCollector(getStreamMetricsContext());
    StreamMetricsCollectorFactory metricsCollectorFactory = createStreamMetricsCollectorFactory();
    this.streamWriter = new ConcurrentStreamWriter(streamCoordinatorClient, streamAdmin, streamMetaStore, writerFactory,
                                                   cConf.getInt(Constants.Stream.WORKER_THREADS),
                                                   metricsCollectorFactory);
  }

  @Override
  public void init(HandlerContext context) {
    super.init(context);
    int asyncWorkers = cConf.getInt(Constants.Stream.ASYNC_WORKER_THREADS);
    // The queue size config is size per worker, hence multiple by workers here
    int asyncQueueSize = cConf.getInt(Constants.Stream.ASYNC_QUEUE_SIZE) * asyncWorkers;

    // Creates a thread pool that will shrink inactive threads
    // Also, it limits how many tasks can get queue up to guard against out of memory if incoming requests are
    // coming too fast.
    // It uses the caller thread execution rejection policy so that it slows down request naturally by resorting
    // to sync enqueue (enqueue by caller thread is the same as sync enqueue)
    ThreadPoolExecutor executor = new ThreadPoolExecutor(asyncWorkers, asyncWorkers, 60, TimeUnit.SECONDS,
                                                         new ArrayBlockingQueue<Runnable>(asyncQueueSize),
                                                         Threads.createDaemonThreadFactory("async-exec-%d"),
                                                         createAsyncRejectedExecutionHandler());
    executor.allowCoreThreadTimeOut(true);
    asyncExecutor = executor;
  }

  @Override
  public void destroy(HandlerContext context) {
    Closeables.closeQuietly(streamWriter);
    asyncExecutor.shutdownNow();
  }

  @GET
  @Path("/{stream}/info")
  public void getInfo(HttpRequest request, HttpResponder responder,
                      @PathParam("namespace-id") String namespaceId,
                      @PathParam("stream") String stream) throws Exception {
    Id.Stream streamId = Id.Stream.from(namespaceId, stream);

    if (streamMetaStore.streamExists(streamId)) {
      StreamConfig streamConfig = streamAdmin.getConfig(streamId);
      StreamProperties streamProperties = new StreamProperties(streamConfig.getTTL(), streamConfig.getFormat(),
                                                               streamConfig.getNotificationThresholdMB());
      responder.sendJson(HttpResponseStatus.OK, streamProperties, StreamProperties.class, GSON);
    } else {
      responder.sendStatus(HttpResponseStatus.NOT_FOUND);
    }
  }

  @PUT
  @Path("/{stream}")
  public void create(HttpRequest request, HttpResponder responder,
                     @PathParam("namespace-id") String namespaceId,
                     @PathParam("stream") String stream) throws Exception {
<<<<<<< HEAD
    Id.Stream streamId = Id.Stream.from(namespaceId, stream);
=======
    try {
      String accountID = getAuthenticatedAccountId(request);
      // Verify stream name
      Id.Stream streamId = Id.Stream.from(accountID, stream);

      // TODO: Modify the REST API to support custom configurations.
      streamAdmin.create(streamId);
      streamMetaStore.addStream(streamId);
>>>>>>> 03ea29c3

      // TODO: For create successful, 201 Created should be returned instead of 200.
      responder.sendStatus(HttpResponseStatus.OK);
    } catch (IllegalArgumentException e) {
      responder.sendString(HttpResponseStatus.BAD_REQUEST,
                           e.getMessage());
    }
  }

  @POST
  @Path("/{stream}")
  public void enqueue(HttpRequest request, HttpResponder responder,
                      @PathParam("namespace-id") String namespaceId,
                      @PathParam("stream") String stream) throws Exception {
    Id.Stream streamId = Id.Stream.from(namespaceId, stream);

    try {
      streamWriter.enqueue(streamId, getHeaders(request, stream), request.getContent().toByteBuffer());
      responder.sendStatus(HttpResponseStatus.OK);
    } catch (IllegalArgumentException e) {
      responder.sendString(HttpResponseStatus.NOT_FOUND, "Stream does not exists");
    } catch (IOException e) {
      LOG.error("Failed to write to stream {}", stream, e);
      responder.sendString(HttpResponseStatus.INTERNAL_SERVER_ERROR, e.getMessage());
    }
  }

  @POST
  @Path("/{stream}/async")
  public void asyncEnqueue(HttpRequest request, HttpResponder responder,
                           @PathParam("namespace-id") String namespaceId,
                           @PathParam("stream") String stream) throws Exception {
    Id.Stream streamId = Id.Stream.from(namespaceId, stream);
    // No need to copy the content buffer as we always uses a ChannelBufferFactory that won't reuse buffer.
    // See StreamHttpService
    streamWriter.asyncEnqueue(streamId, getHeaders(request, stream),
                              request.getContent().toByteBuffer(), asyncExecutor);
    responder.sendStatus(HttpResponseStatus.ACCEPTED);
  }

  @POST
  @Path("/{stream}/batch")
  public BodyConsumer batch(HttpRequest request, HttpResponder responder,
                            @PathParam("namespace-id") String namespaceId,
                            @PathParam("stream") String stream) throws Exception {
    Id.Stream streamId = Id.Stream.from(namespaceId, stream);

    if (!streamMetaStore.streamExists(streamId)) {
      responder.sendString(HttpResponseStatus.NOT_FOUND, "Stream does not exists");
      return null;
    }

    try {
      return streamBodyConsumerFactory.create(request, createContentWriterFactory(streamId, request));
    } catch (UnsupportedOperationException e) {
      responder.sendString(HttpResponseStatus.NOT_ACCEPTABLE, e.getMessage());
      return null;
    }
  }

  @POST
  @Path("/{stream}/truncate")
  public void truncate(HttpRequest request, HttpResponder responder,
                       @PathParam("namespace-id") String namespaceId,
                       @PathParam("stream") String stream) throws Exception {
    Id.Stream streamId = Id.Stream.from(namespaceId, stream);

    if (!streamMetaStore.streamExists(streamId)) {
      responder.sendString(HttpResponseStatus.NOT_FOUND, "Stream does not exists");
      return;
    }

    try {
      streamAdmin.truncate(streamId);
      responder.sendStatus(HttpResponseStatus.OK);
    } catch (IOException e) {
      responder.sendString(HttpResponseStatus.NOT_FOUND, "Stream does not exists");
    }
  }

  @PUT
  @Path("/{stream}/config")
  public void setConfig(HttpRequest request, HttpResponder responder,
                        @PathParam("namespace-id") String namespaceId,
                        @PathParam("stream") String stream) throws Exception {
    Id.Stream streamId = Id.Stream.from(namespaceId, stream);

    if (!streamMetaStore.streamExists(streamId)) {
      responder.sendString(HttpResponseStatus.NOT_FOUND, "Stream does not exist.");
      return;
    }

    StreamProperties properties = getAndValidateConfig(request, responder);
    // null is returned if the requested config is invalid. An appropriate response will have already been written
    // to the responder so we just need to return.
    if (properties == null) {
      return;
    }

    streamAdmin.updateConfig(streamId, properties);
    responder.sendStatus(HttpResponseStatus.OK);
  }

  private StreamMetricsCollectorFactory createStreamMetricsCollectorFactory() {
    return new StreamMetricsCollectorFactory() {
      @Override
      public StreamMetricsCollector createMetricsCollector(final Id.Stream streamId) {
        final MetricsCollector childCollector =
          streamMetricsCollector.childCollector(Constants.Metrics.Tag.STREAM, streamId.getName());
        return new StreamMetricsCollector() {
          @Override
          public void emitMetrics(long bytesWritten, long eventsWritten) {
            if (bytesWritten > 0) {
              childCollector.increment("collect.bytes", bytesWritten);
              sizeCollector.received(streamId, bytesWritten);
            }
            if (eventsWritten > 0) {
              childCollector.increment("collect.events", eventsWritten);
            }
          }
        };
      }
    };
  }

  private Map<String, String> getStreamHandlerMetricsContext() {
    return ImmutableMap.of(Constants.Metrics.Tag.NAMESPACE, Constants.SYSTEM_NAMESPACE,
                           Constants.Metrics.Tag.COMPONENT, Constants.Gateway.METRICS_CONTEXT,
                           Constants.Metrics.Tag.HANDLER, Constants.Gateway.STREAM_HANDLER_NAME,
                           Constants.Metrics.Tag.INSTANCE_ID, cConf.get(Constants.Stream.CONTAINER_INSTANCE_ID, "0"));
  }

  /**
   * TODO: CDAP-1244:This should accept namespaceId. Refactor metricsCollectors here after streams are namespaced.
   */
  private Map<String, String> getStreamMetricsContext() {
    return ImmutableMap.of(Constants.Metrics.Tag.NAMESPACE, Constants.DEFAULT_NAMESPACE,
                           Constants.Metrics.Tag.COMPONENT, Constants.Gateway.METRICS_CONTEXT,
                           Constants.Metrics.Tag.HANDLER, Constants.Gateway.STREAM_HANDLER_NAME,
                           Constants.Metrics.Tag.INSTANCE_ID, cConf.get(Constants.Stream.CONTAINER_INSTANCE_ID, "0"));
  }

  /**
   * Gets stream properties from the request. If there is request is invalid, response will be made and {@code null}
   * will be return.
   */
  private StreamProperties getAndValidateConfig(HttpRequest request, HttpResponder responder) {
    Reader reader = new InputStreamReader(new ChannelBufferInputStream(request.getContent()));
    StreamProperties properties;
    try {
      properties = GSON.fromJson(reader, StreamProperties.class);
    } catch (Exception e) {
      responder.sendString(HttpResponseStatus.BAD_REQUEST, "Invalid stream configuration. Please check that the " +
        "configuration is a valid JSON Object with a valid schema.");
      return null;
    }

    // Validate ttl
    Long ttl = properties.getTTL();
    if (ttl != null && ttl < 0) {
      responder.sendString(HttpResponseStatus.BAD_REQUEST, "TTL value should be positive.");
      return null;
    }

    // Validate format
    FormatSpecification formatSpec = properties.getFormat();
    if (formatSpec != null) {
      String formatName = formatSpec.getName();
      if (formatName == null) {
        responder.sendString(HttpResponseStatus.BAD_REQUEST, "A format name must be specified.");
        return null;
      }
      try {
        // if a format is given, make sure it is a valid format,
        // check that we can instantiate the format class
        RecordFormat<?, ?> format = RecordFormats.createInitializedFormat(formatSpec);
        // the request may contain a null schema, in which case the default schema of the format should be used.
        // create a new specification object that is guaranteed to have a non-null schema.
        formatSpec = new FormatSpecification(formatSpec.getName(),
                                                format.getSchema(), formatSpec.getSettings());
      } catch (UnsupportedTypeException e) {
        responder.sendString(HttpResponseStatus.BAD_REQUEST,
                             "Format " + formatName + " does not support the requested schema.");
        return null;
      } catch (Exception e) {
        responder.sendString(HttpResponseStatus.BAD_REQUEST,
                             "Invalid format, unable to instantiate format " + formatName);
        return null;
      }
    }

    // Validate notification threshold
    Integer threshold = properties.getNotificationThresholdMB();
    if (threshold != null && threshold <= 0) {
      responder.sendString(HttpResponseStatus.BAD_REQUEST, "Threshold value should be greater than zero.");
      return null;
    }

    return new StreamProperties(ttl, formatSpec, threshold);
  }

  private RejectedExecutionHandler createAsyncRejectedExecutionHandler() {
    return new RejectedExecutionHandler() {
      @Override
      public void rejectedExecution(Runnable r, ThreadPoolExecutor executor) {
        if (!executor.isShutdown()) {
          streamHandlerMetricsCollector.increment("collect.async.reject", 1);
          r.run();
        }
      }
    };
  }

  /**
   * Same as calling {@link #getHeaders(HttpRequest, String, ImmutableMap.Builder)} with a new builder.
   */
  private Map<String, String> getHeaders(HttpRequest request, String stream) {
    return getHeaders(request, stream, ImmutableMap.<String, String>builder());
  }

  /**
   * Extracts event headers from the HTTP request. Only HTTP headers that are prefixed with "{@code <stream-name>.}"
   * will be included. The result will be stored in an Immutable map built by the given builder.
   */
  private Map<String, String> getHeaders(HttpRequest request, String stream,
                                         ImmutableMap.Builder<String, String> builder) {
    // and transfer all other headers that are to be preserved
    String prefix = stream + ".";
    for (Map.Entry<String, String> header : request.getHeaders()) {
      if (header.getKey().startsWith(prefix)) {
        builder.put(header.getKey().substring(prefix.length()), header.getValue());
      }
    }
    return builder.build();
  }

  /**
   * Creates a {@link ContentWriterFactory} based on the request size. Used by the batch endpoint.
   */
  private ContentWriterFactory createContentWriterFactory(Id.Stream streamId, HttpRequest request) throws IOException {
    long contentLength = HttpHeaders.getContentLength(request, -1L);
    String contentType = HttpHeaders.getHeader(request, HttpHeaders.Names.CONTENT_TYPE, "");

    // The content-type is guaranteed to be non-empty, otherwise the batch request itself will fail.
    Map<String, String> headers = getHeaders(request, streamId.getName(),
                                             ImmutableMap.<String, String>builder().put("content.type", contentType));

    if (contentLength >= 0 && contentLength <= batchBufferThreshold) {
      return new BufferedContentWriterFactory(streamId, streamWriter, headers);
    }

    StreamConfig config = streamAdmin.getConfig(streamId);
    return new FileContentWriterFactory(config, streamWriter, headers);
  }

  /**
   *  Adapter class for {@link StreamProperties}. Its main purpose is to transform
   *  the unit of TTL, which is second in JSON, but millisecond in the StreamProperties object.
   */
  private static final class StreamPropertiesAdapter implements JsonSerializer<StreamProperties>,
                                                                JsonDeserializer<StreamProperties> {
    @Override
    public JsonElement serialize(StreamProperties src, Type typeOfSrc, JsonSerializationContext context) {
      JsonObject json = new JsonObject();
      if (src.getTTL() != null) {
        json.addProperty("ttl", TimeUnit.MILLISECONDS.toSeconds(src.getTTL()));
      }
      if (src.getFormat() != null) {
        json.add("format", context.serialize(src.getFormat(), FormatSpecification.class));
      }
      if (src.getNotificationThresholdMB() != null) {
        json.addProperty("notification.threshold.mb", src.getNotificationThresholdMB());
      }
      return json;
    }

    @Override
    public StreamProperties deserialize(JsonElement json, Type typeOfT,
                                        JsonDeserializationContext context) throws JsonParseException {
      JsonObject jsonObj = json.getAsJsonObject();
      Long ttl = jsonObj.has("ttl") ? TimeUnit.SECONDS.toMillis(jsonObj.get("ttl").getAsLong()) : null;
      FormatSpecification format = null;
      if (jsonObj.has("format")) {
        format = context.deserialize(jsonObj.get("format"), FormatSpecification.class);
      }
      Integer threshold = jsonObj.has("notification.threshold.mb") ?
        jsonObj.get("notification.threshold.mb").getAsInt() :
        null;
      return new StreamProperties(ttl, format, threshold);
    }
  }
}<|MERGE_RESOLUTION|>--- conflicted
+++ resolved
@@ -180,18 +180,13 @@
   public void create(HttpRequest request, HttpResponder responder,
                      @PathParam("namespace-id") String namespaceId,
                      @PathParam("stream") String stream) throws Exception {
-<<<<<<< HEAD
-    Id.Stream streamId = Id.Stream.from(namespaceId, stream);
-=======
     try {
-      String accountID = getAuthenticatedAccountId(request);
       // Verify stream name
-      Id.Stream streamId = Id.Stream.from(accountID, stream);
+      Id.Stream streamId = Id.Stream.from(namespaceId, stream);
 
       // TODO: Modify the REST API to support custom configurations.
       streamAdmin.create(streamId);
       streamMetaStore.addStream(streamId);
->>>>>>> 03ea29c3
 
       // TODO: For create successful, 201 Created should be returned instead of 200.
       responder.sendStatus(HttpResponseStatus.OK);
