--- conflicted
+++ resolved
@@ -73,17 +73,12 @@
     File localDataDir = tmpFolder.newFolder();
     cConf = CConfiguration.create();
     cConf.set(Constants.CFG_LOCAL_DATA_DIR, localDataDir.getAbsolutePath());
-
-<<<<<<< HEAD
-    injector = Guice.createInjector(
-=======
     Configuration txConf = HBaseConfiguration.create();
     CConfigurationUtil.copyTxProperties(cConf, txConf);
     txManager = new TransactionManager(txConf);
     txManager.startAndWait();
 
-    final Injector injector = Guice.createInjector(
->>>>>>> c7a4daee
+    injector = Guice.createInjector(
       new ConfigModule(cConf),
       new LocationRuntimeModule().getInMemoryModules(),
       new SystemDatasetRuntimeModule().getInMemoryModules(),
