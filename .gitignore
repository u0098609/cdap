--- conflicted
+++ resolved
@@ -30,12 +30,9 @@
 # Singlenode run files. 
 /data/
 
-<<<<<<< HEAD
-=======
 # symbolic links to run singlenode out of build tree
 /web-app
 /web-cloud-app/developer
 
->>>>>>> 08f3cac2
 # gateway test leftover
 /gateway/data/