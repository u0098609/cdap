--- conflicted
+++ resolved
@@ -29,9 +29,11 @@
 import com.continuuity.common.discovery.RandomEndpointStrategy;
 import com.continuuity.common.discovery.TimeLimitEndpointStrategy;
 import com.continuuity.common.metrics.MetricsScope;
+import com.continuuity.data.DataSetAccessor;
 import com.continuuity.data2.OperationException;
 import com.continuuity.data2.transaction.TransactionSystemClient;
 import com.continuuity.data2.transaction.queue.QueueAdmin;
+import com.continuuity.data2.transaction.queue.StreamAdmin;
 import com.continuuity.gateway.auth.Authenticator;
 import com.continuuity.http.BodyConsumer;
 import com.continuuity.http.HttpResponder;
@@ -47,6 +49,8 @@
 import com.continuuity.internal.app.runtime.schedule.ScheduledRuntime;
 import com.continuuity.internal.app.runtime.schedule.Scheduler;
 import com.continuuity.internal.filesystem.LocationCodec;
+import com.continuuity.logging.LoggingConfiguration;
+import com.continuuity.metrics.MetricsConstants;
 import com.google.common.base.Charsets;
 import com.google.common.base.Preconditions;
 import com.google.common.base.Predicate;
@@ -2541,7 +2545,6 @@
     }
     return builder.build();
   }
-<<<<<<< HEAD
 
   private static Map<String, String> makeDataSetRecord(String name, String classname,
                                                        DataSetSpecification specification) {
@@ -2569,7 +2572,6 @@
     return builder.build();
   }
 
-=======
   /**
    * *DO NOT DOCUMENT THIS API*
    */
@@ -2631,5 +2633,5 @@
                            String.format(UserMessages.getMessage(UserErrors.RESET_FAIL), e.getMessage()));
     }
   }
->>>>>>> 9ae234ce
+
 }