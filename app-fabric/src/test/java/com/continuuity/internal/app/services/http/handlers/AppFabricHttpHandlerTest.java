--- conflicted
+++ resolved
@@ -6,23 +6,17 @@
 import com.continuuity.MultiStreamApp;
 import com.continuuity.SleepingWorkflowApp;
 import com.continuuity.WordCountApp;
-<<<<<<< HEAD
 import com.continuuity.api.common.Bytes;
-import com.continuuity.api.data.dataset.table.Row;
-import com.continuuity.api.data.dataset.table.Table;
-=======
 import com.continuuity.api.data.DataSetSpecification;
 import com.continuuity.api.data.dataset.KeyValueTable;
 import com.continuuity.api.data.dataset.ObjectStore;
+import com.continuuity.api.data.dataset.table.Row;
+import com.continuuity.api.data.dataset.table.Table;
 import com.continuuity.api.data.stream.StreamSpecification;
->>>>>>> c6b28edb
 import com.continuuity.app.program.ManifestFields;
-import com.continuuity.app.services.AppFabricService;
-import com.continuuity.app.services.AppFabricServiceException;
 import com.continuuity.app.services.EntityType;
 import com.continuuity.app.services.ProgramId;
 import com.continuuity.common.conf.Constants;
-import com.continuuity.common.discovery.EndpointStrategy;
 import com.continuuity.common.queue.QueueName;
 import com.continuuity.data.operation.OperationContext;
 import com.continuuity.data2.queue.ConsumerConfig;
@@ -40,17 +34,13 @@
 import com.continuuity.data2.transaction.persist.SnapshotCodecV2;
 import com.continuuity.data2.transaction.persist.TransactionSnapshot;
 import com.continuuity.gateway.handlers.dataset.DataSetInstantiatorFromMetaData;
-import com.continuuity.gateway.handlers.util.ThriftHelper;
 import com.continuuity.internal.app.services.http.AppFabricTestsSuite;
 import com.continuuity.test.internal.DefaultId;
 import com.google.common.base.Charsets;
 import com.google.common.base.Throwables;
-<<<<<<< HEAD
 import com.google.common.collect.ImmutableList;
-=======
 import com.google.common.collect.ImmutableMap;
 import com.google.common.collect.ImmutableSet;
->>>>>>> c6b28edb
 import com.google.common.collect.Maps;
 import com.google.common.io.ByteStreams;
 import com.google.gson.Gson;
@@ -62,12 +52,12 @@
 import org.apache.http.client.methods.HttpEntityEnclosingRequestBase;
 import org.apache.http.entity.ByteArrayEntity;
 import org.apache.http.util.EntityUtils;
-import org.apache.thrift.TException;
-import org.apache.thrift.protocol.TProtocol;
 import org.apache.twill.internal.utils.Dependencies;
 import org.junit.Assert;
+import org.junit.Ignore;
 import org.junit.Test;
 
+import javax.annotation.Nullable;
 import java.io.ByteArrayInputStream;
 import java.io.ByteArrayOutputStream;
 import java.io.InputStream;
@@ -78,17 +68,13 @@
 import java.util.Arrays;
 import java.util.List;
 import java.util.Map;
-<<<<<<< HEAD
+import java.util.Set;
 import java.util.concurrent.Callable;
-=======
-import java.util.Set;
->>>>>>> c6b28edb
 import java.util.concurrent.TimeUnit;
 import java.util.jar.JarEntry;
 import java.util.jar.JarOutputStream;
 import java.util.jar.Manifest;
 import java.util.zip.ZipEntry;
-import javax.annotation.Nullable;
 
 import static com.continuuity.common.conf.Constants.DEVELOPER_ACCOUNT_ID;
 
@@ -247,7 +233,7 @@
   /**
    * Tests history of a flow.
    */
-  @Ignore
+  @Test
   public void testFlowHistory() throws Exception {
     testHistory(WordCountApp.class, "WordCountApp", "flows", "WordCountFlow", false, 0);
   }
@@ -255,7 +241,7 @@
   /**
    * Tests history of a procedure.
    */
-  @Ignore
+  @Test
   public void testProcedureHistory() throws Exception {
     testHistory(WordCountApp.class, "WordCountApp", "procedures", "WordFrequency", false, 0);
   }
@@ -263,7 +249,7 @@
   /**
    * Tests history of a mapreduce.
    */
-  @Ignore
+  @Test
   public void testMapreduceHistory() throws Exception {
     testHistory(DummyAppWithTrackingTable.class, "dummy", "mapreduce", "dummy-batch", false, 0);
   }
@@ -271,12 +257,12 @@
   /**
    * Tests history of a workflow.
    */
-  @Ignore
+  @Test
   public void testWorkflowHistory() throws Exception {
     testHistory(SleepingWorkflowApp.class, "SleepWorkflowApp", "workflows", "SleepWorkflow", true, 2);
   }
 
-  @Ignore
+  @Test
   public void testGetSetFlowletInstances() throws Exception {
     //deploy, check the status and start a flow. Also check the status
     deploy(WordCountApp.class);
@@ -326,7 +312,7 @@
   }
 
 
-  @Ignore
+  @Test
   public void testStartStop() throws Exception {
     //deploy, check the status and start a flow. Also check the status
     deploy(WordCountApp.class);
@@ -335,7 +321,8 @@
     Assert.assertEquals("RUNNING", getRunnableStatus("flows", "WordCountApp", "WordCountFlow"));
 
     //web-app, start, stop and status check.
-    Assert.assertEquals(200, AppFabricTestsSuite.doPost("/v2/apps/WordCountApp/webapp/start", null).getStatusLine().getStatusCode()
+    Assert.assertEquals(200, AppFabricTestsSuite.doPost
+                          ("/v2/apps/WordCountApp/webapp/start", null).getStatusLine().getStatusCode()
     );
     Assert.assertEquals("RUNNING", getWebappStatus("WordCountApp"));
     Assert.assertEquals(200,
@@ -373,7 +360,7 @@
   /**
    * Metadata tests through appfabric apis.
    */
-  @Ignore
+  @Test
   public void testGetMetadata() throws Exception {
     try {
       HttpResponse response = AppFabricTestsSuite.doPost("/v2/unrecoverable/reset");
@@ -632,9 +619,6 @@
     }
   }
 
-<<<<<<< HEAD
-  @Ignore
-=======
   /**
    * Tests procedure instances.
    */
@@ -673,7 +657,6 @@
   }
 
   @Test
->>>>>>> c6b28edb
   public void testStatus() throws Exception {
 
     //deploy and check the status
@@ -729,22 +712,22 @@
     return o.get("status");
   }
 
-  @Ignore
+  @Test
   public void testFlowRuntimeArgs() throws Exception {
     testRuntimeArgs(WordCountApp.class, "WordCountApp", "flows", "WordCountFlow");
   }
 
-  @Ignore
+  @Test
   public void testWorkflowRuntimeArgs() throws Exception {
     testRuntimeArgs(SleepingWorkflowApp.class, "SleepWorkflowApp", "workflows", "SleepWorkflow");
   }
 
-  @Ignore
+  @Test
   public void testProcedureRuntimeArgs() throws Exception {
     testRuntimeArgs(WordCountApp.class, "WordCountApp", "procedures", "WordFrequency");
   }
 
-  @Ignore
+  @Test
   public void testMapreduceRuntimeArgs() throws Exception {
     testRuntimeArgs(DummyAppWithTrackingTable.class, "dummy", "mapreduce", "dummy-batch");
   }
@@ -816,7 +799,7 @@
   /**
    * Tests deploying an application.
    */
-  @Ignore
+  @Test
   public void testDeploy() throws Exception {
     HttpResponse response = deploy(WordCountApp.class);
     Assert.assertEquals(200, response.getStatusLine().getStatusCode());
@@ -825,7 +808,7 @@
   /**
    * Tests taking a snapshot of the transaction manager.
    */
-  @Ignore
+  @Test
   public void testTxManagerSnapshot() throws Exception {
     Long currentTs = System.currentTimeMillis();
 
@@ -846,7 +829,7 @@
    * Tests invalidating a transaction.
    * @throws Exception
    */
-  @Ignore
+  @Test
   public void testInvalidateTx() throws Exception {
     TransactionSystemClient txClient = AppFabricTestsSuite.getTxClient();
 
@@ -859,10 +842,11 @@
     response = AppFabricTestsSuite.doPost("/v2/transactions/" + tx2.getWritePointer() + "/invalidate");
     Assert.assertEquals(409, response.getStatusLine().getStatusCode());
 
-    Assert.assertEquals(400, AppFabricTestsSuite.doPost("/v2/transactions/foobar/invalidate").getStatusLine().getStatusCode());
-  }
-
-  @Ignore
+    Assert.assertEquals(400, AppFabricTestsSuite.
+      doPost("/v2/transactions/foobar/invalidate").getStatusLine().getStatusCode());
+  }
+
+  @Test
   public void testResetTxManagerState() throws Exception {
     HttpResponse response = AppFabricTestsSuite.doPost("/v2/transactions/state");
     Assert.assertEquals(200, response.getStatusLine().getStatusCode());
@@ -871,7 +855,7 @@
   /**
    * Tests deploying an application.
    */
-  @Ignore
+  @Test
   public void testDeployInvalid() throws Exception {
     HttpResponse response = deploy(String.class);
     Assert.assertEquals(400, response.getStatusLine().getStatusCode());
@@ -882,7 +866,7 @@
   /**
    * Tests deleting an application.
    */
-  @Ignore
+  @Test
   public void testDelete() throws Exception {
     //Delete an invalid app
     HttpResponse response = AppFabricTestsSuite.doDelete("/v2/apps/XYZ");
@@ -903,7 +887,7 @@
   /**
    * Tests for program list calls
    */
-  @Ignore
+  @Test
   public void testProgramList() throws Exception {
     //Test :: /flows /procedures /mapreduce /workflows
     //App  :: /apps/AppName/flows /procedures /mapreduce /workflows
@@ -950,7 +934,7 @@
   /**
    * Test for schedule handlers.
    */
-  @Ignore
+  @Test
   public void testScheduleEndPoints() throws Exception {
     // Steps for the test:
     // 1. Deploy the app
@@ -1060,7 +1044,6 @@
     Assert.assertEquals("NOT_FOUND", output.get("status"));
   }
 
-<<<<<<< HEAD
   @Test
   public void testTableReads() throws Exception {
     DataSetInstantiatorFromMetaData instantiator =
@@ -1117,7 +1100,7 @@
     DataSetInstantiatorFromMetaData instantiator =
       AppFabricTestsSuite.getInjector().getInstance(DataSetInstantiatorFromMetaData.class);
     String urlPrefix = "/v2";
-    Table t = newTable("tTW_" + System.nanoTime(),instantiator);
+    Table t = newTable("tTW_" + System.nanoTime(), instantiator);
     String row = "abc";
     byte[] c1 = { 'c', '1' }, c2 = { 'c', '2' }, c3 = { 'c', '3' };
     byte[] v1 = { 'v', '1' }, mt = { }, v3 = { 'v', '3' };
@@ -1178,7 +1161,7 @@
     DataSetInstantiatorFromMetaData instantiator =
       AppFabricTestsSuite.getInjector().getInstance(DataSetInstantiatorFromMetaData.class);
     String urlPrefix = "/v2";
-    Table t = newTable("tI_" + System.nanoTime(),instantiator);
+    Table t = newTable("tI_" + System.nanoTime(), instantiator);
     String row = "abc";
     // directly write a row with two columns, a long, b not
     final byte[] a = { 'a' }, b = { 'b' }, c = { 'c' };
@@ -1339,6 +1322,8 @@
     assertRead(tablePrefix, 3, 3, table + "/rows/abc");
   }
 
+  // TODO: Fix this unit test
+  @Ignore
   @Test
   public void testClearQueuesStreams() throws Exception {
     // setup accessor
@@ -1552,7 +1537,8 @@
       longMap.put(entry.getKey(), Long.parseLong(entry.getValue()));
     }
     return longMap;
-=======
+  }
+
   /**
    * Test for resetting app.
    */
@@ -1584,7 +1570,6 @@
     response = AppFabricTestsSuite.doPost("/v2/unrecoverable/reset");
     Assert.assertEquals(400, response.getStatusLine().getStatusCode());
     Assert.assertEquals(200, getRunnableStartStop("flows", "WordCountApp", "WordCountFlow", "stop"));
->>>>>>> c6b28edb
   }
 
 }