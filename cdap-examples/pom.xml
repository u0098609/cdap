<?xml version="1.0" encoding="UTF-8"?>
<!--
  Copyright © 2014-2015 Cask Data, Inc.

  Licensed under the Apache License, Version 2.0 (the "License"); you may not
  use this file except in compliance with the License. You may obtain a copy of
  the License at

  http://www.apache.org/licenses/LICENSE-2.0

  Unless required by applicable law or agreed to in writing, software
  distributed under the License is distributed on an "AS IS" BASIS, WITHOUT
  WARRANTIES OR CONDITIONS OF ANY KIND, either express or implied. See the
  License for the specific language governing permissions and limitations under
  the License.
  -->
<project xmlns="http://maven.apache.org/POM/4.0.0"
         xmlns:xsi="http://www.w3.org/2001/XMLSchema-instance"
         xsi:schemaLocation="http://maven.apache.org/POM/4.0.0 http://maven.apache.org/xsd/maven-4.0.0.xsd">
  <modelVersion>4.0.0</modelVersion>

  <parent>
    <groupId>co.cask.cdap</groupId>
    <artifactId>cdap</artifactId>
<<<<<<< HEAD
    <version>3.4.0-SNAPSHOT</version>
=======
    <version>3.3.1-SNAPSHOT</version>
>>>>>>> 3bee8b37
  </parent>

  <artifactId>cdap-examples</artifactId>
  <packaging>pom</packaging>
  <name>CDAP Examples</name>

  <!--
    NOTE: This pom is not the one bundled in the cdap sdk.
    When adding a new module here, be sure to add it to deploy_pom.xml too.
  -->
  <modules>
    <module>CountRandom</module>
    <module>CubeService</module>
    <module>DataCleansing</module>
    <module>FileSetExample</module>
    <module>HelloWorld</module>
    <module>Purchase</module>
    <module>SparkKMeans</module>
    <module>SparkPageRank</module>
    <module>LogAnalysis</module>
    <module>SportResults</module>
    <module>StreamConversion</module>
    <module>UserProfiles</module>
    <module>WebAnalytics</module>
    <module>WikipediaPipeline</module>
    <module>WordCount</module>
  </modules>

  <properties>
    <power.pack.version>[2.0.0,)</power.pack.version>
  </properties>

  <build>
    <pluginManagement>
      <plugins>
        <plugin>
          <groupId>org.apache.rat</groupId>
          <artifactId>apache-rat-plugin</artifactId>
          <version>0.10</version>
          <executions>
            <execution>
              <id>rat-check</id>
              <phase>validate</phase>
              <goals>
                <goal>check</goal>
              </goals>
              <configuration>
                <excludes>
                  <exclude>build-number.txt</exclude>
                  <exclude>LICENSE*.txt</exclude>
                  <exclude>README.rst</exclude>
                  <exclude>logs/**</exclude>
                  <exclude>docs/**</exclude>
                  <exclude>conf/**</exclude>
                  <exclude>resources/**</exclude>                  
                  <exclude>**/data/**</exclude>
                  <exclude>**/Apache-LICENSE-2.0</exclude>
                  <exclude>**/VERSION</exclude>
                  <exlcude>**/*.patch</exlcude>
                  <exclude>**/logrotate.d/**</exclude>
                  <exclude>**/limits.d/**</exclude>
                  <exclude>**/resources/**/*.txt</exclude>
                  <exclude>**/resources/**/*.log</exclude>
                  <exclude>**/resources/**/*.csv</exclude>
                  <exclude>**/resources/**/*.css</exclude>
                  <exclude>**/resources/**/*.scss</exclude>
                  <exclude>**/resources/**/*.js</exclude>
                  <exclude>**/resources/**/*.svg</exclude>
                </excludes>
              </configuration>
            </execution>
          </executions>
        </plugin>
        <plugin>
          <groupId>org.apache.felix</groupId>
          <artifactId>maven-bundle-plugin</artifactId>
          <version>2.3.7</version>
          <extensions>true</extensions>
          <configuration>
            <archive>
              <manifest>
                <mainClass>${app.main.class}</mainClass>
              </manifest>
            </archive>
            <instructions>
              <Embed-Dependency>*;inline=false;scope=compile</Embed-Dependency>
              <Embed-Transitive>true</Embed-Transitive>
              <Embed-Directory>lib</Embed-Directory>
            </instructions>
          </configuration>
          <executions>
            <execution>
              <phase>package</phase>
              <goals>
                <goal>bundle</goal>
              </goals>
            </execution>
          </executions>
        </plugin>
      </plugins>
    </pluginManagement>
    <plugins>
      <plugin>
        <groupId>org.apache.maven.plugins</groupId>
        <artifactId>maven-surefire-plugin</artifactId>
        <version>2.14.1</version>
      </plugin>
      <plugin>
        <groupId>org.apache.felix</groupId>
        <artifactId>maven-bundle-plugin</artifactId>
        <version>2.3.7</version>
      </plugin>
    </plugins>
  </build>

  <dependencies>
    <dependency>
      <groupId>co.cask.cdap</groupId>
      <artifactId>cdap-api</artifactId>
      <version>${project.version}</version>
      <scope>provided</scope>
    </dependency>
    <dependency>
      <groupId>org.slf4j</groupId>
      <artifactId>slf4j-api</artifactId>
      <scope>provided</scope>
    </dependency>
    <dependency>
      <groupId>com.google.guava</groupId>
      <artifactId>guava</artifactId>
      <scope>provided</scope>
    </dependency>
    <dependency>
      <groupId>com.google.code.gson</groupId>
      <artifactId>gson</artifactId>
      <scope>provided</scope>
    </dependency>
    <dependency>
      <groupId>com.google.code.findbugs</groupId>
      <artifactId>jsr305</artifactId>
      <scope>provided</scope>
    </dependency>
    <dependency>
      <groupId>co.cask.cdap</groupId>
      <artifactId>cdap-unit-test</artifactId>
      <version>${project.version}</version>
      <scope>test</scope>
    </dependency>
    <dependency>
      <groupId>junit</groupId>
      <artifactId>junit</artifactId>
    </dependency>
  </dependencies>

  <dependencyManagement>
    <dependencies>
      <dependency>
        <groupId>co.cask.common</groupId>
        <artifactId>common-http</artifactId>
        <version>${cask.common.version}</version>
        <exclusions>
          <exclusion>
            <groupId>org.ow2.asm</groupId>
            <artifactId>asm-all</artifactId>
          </exclusion>
        </exclusions>
      </dependency>
      <dependency>
        <groupId>co.cask.http</groupId>
        <artifactId>netty-http</artifactId>
        <version>${netty.http.version}</version>
      </dependency>
      <dependency>
        <groupId>org.apache.commons</groupId>
        <artifactId>commons-io</artifactId>
        <version>1.3.2</version>
      </dependency>
      <dependency> <!-- Spark dependency -->
        <groupId>org.apache.spark</groupId>
        <artifactId>spark-core_2.10</artifactId>
        <version>${spark.version}</version>
        <scope>provided</scope>
        <exclusions>
          <exclusion>
            <groupId>org.slf4j</groupId>
            <artifactId>slf4j-log4j12</artifactId>
          </exclusion>
        </exclusions>
      </dependency>
      <dependency>
        <groupId>co.cask.cdap</groupId>
        <artifactId>power-pack</artifactId>
        <version>${power.pack.version}</version>
        <exclusions>
          <exclusion>
            <groupId>ch.qos.logback</groupId>
            <artifactId>logback-core</artifactId>
          </exclusion>
          <exclusion>
            <groupId>ch.qos.logback</groupId>
            <artifactId>logback-classic</artifactId>
          </exclusion>
        </exclusions>
      </dependency>
      <dependency>
        <groupId>org.apache.hadoop</groupId>
        <artifactId>hadoop-mapreduce-client-app</artifactId>
        <version>${hadoop.version}</version>
        <scope>provided</scope>
        <exclusions>
          <exclusion>
            <groupId>asm</groupId>
            <artifactId>asm</artifactId>
          </exclusion>
          <exclusion>
            <groupId>org.jboss.netty</groupId>
            <artifactId>netty</artifactId>
          </exclusion>
          <exclusion>
            <groupId>io.netty</groupId>
            <artifactId>netty</artifactId>
          </exclusion>
          <exclusion>
            <groupId>org.slf4j</groupId>
            <artifactId>slf4j-log4j12</artifactId>
          </exclusion>
        </exclusions>
      </dependency>
      <dependency>
        <groupId>org.apache.hadoop</groupId>
        <artifactId>hadoop-mapreduce-client-core</artifactId>
        <version>${hadoop.version}</version>
        <scope>provided</scope>
        <exclusions>
          <exclusion>
            <groupId>asm</groupId>
            <artifactId>asm</artifactId>
          </exclusion>
          <exclusion>
            <groupId>io.netty</groupId>
            <artifactId>netty</artifactId>
          </exclusion>
          <exclusion>
            <groupId>org.slf4j</groupId>
            <artifactId>slf4j-log4j12</artifactId>
          </exclusion>
        </exclusions>
      </dependency>
      <dependency>
        <groupId>org.jsoup</groupId>
        <artifactId>jsoup</artifactId>
        <version>0.2.2</version>
      </dependency>
      <dependency>
        <groupId>org.apache.hadoop</groupId>
        <artifactId>hadoop-common</artifactId>
        <version>${hadoop.version}</version>
        <scope>provided</scope>
        <exclusions>
          <exclusion>
            <groupId>commons-logging</groupId>
            <artifactId>commons-logging</artifactId>
          </exclusion>
          <exclusion>
            <groupId>log4j</groupId>
            <artifactId>log4j</artifactId>
          </exclusion>
          <exclusion>
            <groupId>org.slf4j</groupId>
            <artifactId>slf4j-log4j12</artifactId>
          </exclusion>
          <exclusion>
            <groupId>org.apache.avro</groupId>
            <artifactId>avro</artifactId>
          </exclusion>
          <exclusion>
            <groupId>org.apache.zookeeper</groupId>
            <artifactId>zookeeper</artifactId>
          </exclusion>
          <exclusion>
            <artifactId>guava</artifactId>
            <groupId>com.google.guava</groupId>
          </exclusion>
          <exclusion>
            <artifactId>jersey-core</artifactId>
            <groupId>com.sun.jersey</groupId>
          </exclusion>
          <exclusion>
            <artifactId>jersey-json</artifactId>
            <groupId>com.sun.jersey</groupId>
          </exclusion>
          <exclusion>
            <artifactId>jersey-server</artifactId>
            <groupId>com.sun.jersey</groupId>
          </exclusion>
          <exclusion>
            <artifactId>servlet-api</artifactId>
            <groupId>javax.servlet</groupId>
          </exclusion>
          <exclusion>
            <groupId>org.mortbay.jetty</groupId>
            <artifactId>jetty</artifactId>
          </exclusion>
          <exclusion>
            <groupId>org.mortbay.jetty</groupId>
            <artifactId>jetty-util</artifactId>
          </exclusion>
          <exclusion>
            <artifactId>jasper-compiler</artifactId>
            <groupId>tomcat</groupId>
          </exclusion>
          <exclusion>
            <artifactId>jasper-runtime</artifactId>
            <groupId>tomcat</groupId>
          </exclusion>
          <exclusion>
            <artifactId>jsp-api</artifactId>
            <groupId>javax.servlet.jsp</groupId>
          </exclusion>
          <exclusion>
            <artifactId>slf4j-api</artifactId>
            <groupId>org.slf4j</groupId>
          </exclusion>
        </exclusions>
      </dependency>
      <dependency>
        <groupId>org.codehaus.jackson</groupId>
        <artifactId>jackson-mapper-asl</artifactId>
        <version>1.7.1</version>
      </dependency>
      <dependency>
        <groupId>org.apache.ant</groupId>
        <artifactId>ant-compress</artifactId>
        <version>1.2</version>
      </dependency>
      <dependency>
        <groupId>commons-cli</groupId>
        <artifactId>commons-cli</artifactId>
        <version>1.2</version>
      </dependency>

      <!-- Unit-tests dependencies -->
      <dependency>
        <groupId>junit</groupId>
        <artifactId>junit</artifactId>
        <version>4.11</version>
        <scope>test</scope>
      </dependency>
    </dependencies>
  </dependencyManagement>

  <reporting>
    <plugins>
      <plugin>
        <groupId>org.apache.maven.plugins</groupId>
        <artifactId>maven-javadoc-plugin</artifactId>
        <version>2.9.1</version>
        <configuration>
          <skip>true</skip>
        </configuration>
      </plugin>
    </plugins>
  </reporting>
</project><|MERGE_RESOLUTION|>--- conflicted
+++ resolved
@@ -22,11 +22,7 @@
   <parent>
     <groupId>co.cask.cdap</groupId>
     <artifactId>cdap</artifactId>
-<<<<<<< HEAD
     <version>3.4.0-SNAPSHOT</version>
-=======
-    <version>3.3.1-SNAPSHOT</version>
->>>>>>> 3bee8b37
   </parent>
 
   <artifactId>cdap-examples</artifactId>
