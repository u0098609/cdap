--- conflicted
+++ resolved
@@ -73,7 +73,6 @@
 
     // we must round down the start time to the full minute before we compare the partition time
     Calendar calendar = Calendar.getInstance();
-<<<<<<< HEAD
     calendar.setTimeInMillis(startTime);
     calendar.set(Calendar.SECOND, 0);
     calendar.set(Calendar.MILLISECOND, 0);
@@ -84,9 +83,7 @@
     Assert.assertTrue(partitionTime <= System.currentTimeMillis());
 
     // extract fields from partition time
-=======
     calendar.setTimeInMillis(partitionTime);
->>>>>>> 875a2ca7
     int year = calendar.get(Calendar.YEAR);
     int month = calendar.get(Calendar.MONTH) + 1;
     int day = calendar.get(Calendar.DAY_OF_MONTH);
