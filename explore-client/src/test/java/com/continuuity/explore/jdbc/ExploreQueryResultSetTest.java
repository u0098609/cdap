--- conflicted
+++ resolved
@@ -17,15 +17,8 @@
 package com.continuuity.explore.jdbc;
 
 import com.continuuity.explore.client.ExploreClient;
-<<<<<<< HEAD
 import com.continuuity.proto.ColumnDesc;
-import com.continuuity.proto.QueryHandle;
 import com.continuuity.proto.QueryResult;
-=======
-import com.continuuity.explore.service.ColumnDesc;
-import com.continuuity.explore.service.Result;
-
->>>>>>> cf442939
 import com.google.common.collect.ImmutableList;
 import com.google.common.collect.ImmutableMap;
 import com.google.common.collect.Lists;
@@ -63,13 +56,8 @@
             new ColumnDesc("column15", "array<string>", 14, ""),
             new ColumnDesc("column16", "struct<name:string,attr:string>", 15, "")
         )),
-<<<<<<< HEAD
-        ImmutableMap.of("foobar", (List<QueryResult>) Lists.newArrayList(
+        ImmutableMap.of("mock_query", (List<QueryResult>) Lists.newArrayList(
             new QueryResult(ImmutableList.<Object>of(
-=======
-        ImmutableMap.of("mock_query", (List<Result>) Lists.newArrayList(
-            new Result(ImmutableList.<Object>of(
->>>>>>> cf442939
                 "value1",
                 1,
                 "c",
@@ -89,14 +77,8 @@
         ))
     );
 
-<<<<<<< HEAD
-    ResultSet resultSet = new ExploreQueryResultSet(exploreClient,
-                                                    new ExploreStatement(null, exploreClient),
-                                                    QueryHandle.fromId("foobar"));
-=======
     ResultSet resultSet = new ExploreQueryResultSet(exploreClient.submit("mock_query"),
                                                     new ExploreStatement(null, exploreClient));
->>>>>>> cf442939
     Assert.assertTrue(resultSet.next());
     Assert.assertEquals(resultSet.getObject(1), resultSet.getObject("column1"));
     Assert.assertEquals("value1", resultSet.getString(1));
@@ -131,24 +113,13 @@
             new ColumnDesc("column1", "STRING", 2, ""),
             new ColumnDesc("column1", "int", 1, "")
         )),
-<<<<<<< HEAD
-        ImmutableMap.of("foobar", (List<QueryResult>) Lists.newArrayList(
+        ImmutableMap.of("mock_query", (List<QueryResult>) Lists.newArrayList(
             new QueryResult(ImmutableList.<Object>of(1, "value1"))
-        ))
-    );
-
-    ResultSet resultSet = new ExploreQueryResultSet(exploreClient,
-                                                    new ExploreStatement(null, exploreClient),
-                                                    QueryHandle.fromId("foobar"));
-=======
-        ImmutableMap.of("mock_query", (List<Result>) Lists.newArrayList(
-            new Result(ImmutableList.<Object>of(1, "value1"))
         ))
     );
 
     ResultSet resultSet = new ExploreQueryResultSet(exploreClient.submit("mock_query"),
                                                     new ExploreStatement(null, exploreClient));
->>>>>>> cf442939
     Assert.assertTrue(resultSet.next());
     Assert.assertEquals(1, resultSet.findColumn("column1"));
     Assert.assertEquals(1, resultSet.getObject("column1"));
