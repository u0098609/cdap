--- conflicted
+++ resolved
@@ -30,15 +30,9 @@
 public interface Explore {
 
   /**
-<<<<<<< HEAD
-   * Execute a Hive SQL statement asynchronously. The returned {@link QueryHandle} can be used to get the status/result
-   * of the operation.
-
-=======
    * Execute a Hive SQL statement asynchronously. The returned {@link Handle} can be used to get the status/result of
    * the operation.
    *
->>>>>>> cf442939
    * @param statement SQL statement.
    * @return {@link QueryHandle} representing the operation.
    * @throws ExploreException on any error executing statement.
@@ -59,13 +53,8 @@
 
   /**
    * Fetch the schema of the result of a Hive operation. This can be called only after the state of the operation is
-<<<<<<< HEAD
    *               {@link QueryStatus.OpStatus#FINISHED}.
-
-=======
-   *               {@link Status.OpStatus#FINISHED}.
    *
->>>>>>> cf442939
    * @param handle handle returned by {@link #execute(String)}.
    * @return list of {@link ColumnDesc} representing the schema of the results. Empty list if there are no results.
    * @throws ExploreException on any error fetching schema.
@@ -76,15 +65,9 @@
 
   /**
    * Fetch the results of a Hive operation. This can be called only after the state of the operation is
-<<<<<<< HEAD
-   *               {@link QueryStatus.OpStatus#FINISHED}. Can be called multiple times, until it returns an empty list
-   *               indicating the end of results.
-
-=======
-   * {@link Status.OpStatus#FINISHED}. Can be called multiple times, until it returns an empty list
+   * {@link QueryStatus.OpStatus#FINISHED}. Can be called multiple times, until it returns an empty list
    * indicating the end of results.
    *
->>>>>>> cf442939
    * @param handle handle returned by {@link #execute(String)}.
    * @param size max rows to fetch in the call.
    * @return list of {@link QueryResult}s.
@@ -96,15 +79,9 @@
     throws ExploreException, HandleNotFoundException, SQLException;
 
   /**
-<<<<<<< HEAD
    * Cancel a running Hive operation. After the operation moves into a {@link QueryStatus.OpStatus#CANCELED},
    * {@link #close(QueryHandle)} needs to be called to release resources.
-
-=======
-   * Cancel a running Hive operation. After the operation moves into a {@link Status.OpStatus#CANCELED},
-   * {@link #close(Handle)} needs to be called to release resources.
    *
->>>>>>> cf442939
    * @param handle handle returned by {@link #execute(String)}.
    * @throws ExploreException on any error cancelling operation.
    * @throws HandleNotFoundException when handle is not found.
